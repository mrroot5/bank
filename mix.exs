--- conflicted
+++ resolved
@@ -33,12 +33,8 @@
   defp deps do
     [
       {:bandit, "~> 1.5"},
-<<<<<<< HEAD
+      {:decimal, "~> 2.0"},
       {:dns_cluster, "~> 0.2.0"},
-=======
-      {:decimal, "~> 2.0"},
-      {:dns_cluster, "~> 0.1.1"},
->>>>>>> b130dc6e
       {:ecto_sql, "~> 3.10"},
       {:esbuild, "~> 0.8", runtime: Mix.env() == :dev},
       {:ex_money, "~> 5.0"},
