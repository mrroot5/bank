defmodule Bank.MixProject do
  use Mix.Project

  def project do
    [
      app: :bank,
      version: "0.1.0",
      elixir: "~> 1.14",
      elixirc_paths: elixirc_paths(get_mix_env()),
      start_permanent: get_mix_env() == :prod,
      aliases: aliases(),
      deps: deps(),
      dialyzer: dialyzer()
    ]
  end

  # Configuration for the OTP application.
  #
  # Type `mix help compile.app` for more information.
  def application do
    [
      mod: {Bank.Application, []},
      extra_applications: [:logger, :runtime_tools]
    ]
  end

  # Specifies which paths to compile per environment.
  defp elixirc_paths(:test), do: ["lib", "test/support"]
  defp elixirc_paths(_), do: ["lib"]

  # Specifies your project dependencies.
  #
  # Type `mix help deps` for examples and options.
  defp deps do
    [
      {:argon2_elixir, "~> 3.0"},
      {:bandit, "~> 1.5"},
      {:credo, "~> 1.7", only: :dev, runtime: false},
      {:decimal, "~> 2.0"},
      {:dialyxir, "~> 1.4", only: [:dev, :test], runtime: false},
      {:dns_cluster, "~> 0.2.0"},
      {:ecto_sql, "~> 3.10"},
      {:esbuild, "~> 0.8", runtime: get_mix_env() == :dev},
      {:excellent_migrations, "~> 0.1", only: :dev, runtime: false},
      {:ex_money, "~> 5.0"},
      {:finch, "~> 0.13"},
      {:floki, ">= 0.30.0", only: :test},
      {:gettext, "~> 0.26"},
      {:heroicons,
       github: "tailwindlabs/heroicons",
       tag: "v2.2.0",
       sparse: "optimized",
       app: false,
       compile: false,
       depth: 1},
      {:jason, "~> 1.2"},
      {:phoenix, "~> 1.7.21"},
      {:phoenix_ecto, "~> 4.5"},
      {:phoenix_html, "~> 4.1"},
      {:phoenix_live_dashboard, "~> 0.8.3"},
      {:phoenix_live_reload, "~> 1.2", only: :dev},
      {:phoenix_live_view, "~> 1.0"},
      {:postgrex, ">= 0.0.0"},
      {:recode, "~> 0.7", only: :dev, runtime: false},
      {:tailwind, "~> 0.3.1", runtime: get_mix_env() == :dev},
      {:telemetry_metrics, "~> 1.0"},
      {:telemetry_poller, "~> 1.0"},
      {:swoosh, "~> 1.5"}
    ]
  end

  # Aliases are shortcuts or tasks specific to the current project.
  # For example, to install project dependencies and perform other setup tasks, run:
  #
  #     $ mix setup
  #
  # See the documentation for `Mix` for more info on aliases.
  defp aliases do
    [
      setup: ["deps.get", "ecto.setup", "assets.setup", "assets.build"],
      "ecto.setup": ["ecto.create", "ecto.migrate", "run priv/repo/seeds.exs"],
      "ecto.reset": ["ecto.drop", "ecto.setup"],
      test: ["ecto.create --quiet", "ecto.migrate --quiet", "test"],
      "assets.setup": ["tailwind.install --if-missing", "esbuild.install --if-missing"],
      "assets.build": ["tailwind bank", "esbuild bank"],
      "assets.deploy": [
        "tailwind bank --minify",
        "esbuild bank --minify",
        "phx.digest"
      ]
    ]
  end

<<<<<<< HEAD
  defp dialyzer do
    [
      plt_add_apps: [:mix, :ex_unit],
      ignore_warnings: ".dialyzer_ignore.exs"
    ]
  end
=======
  # Get mix env from system environment or mix library.
  @spec get_mix_env :: atom()
  defp get_mix_env, do: get_mix_env(System.get_env("MIX_ENV"))

  # TODO Esto deberia fallar y pedir que se agregue el segundo tipo de spec ya que este tiene un arity de 1 no de 0
  defp get_mix_env(nil), do: Mix.env()

  defp get_mix_env(mix_env) when is_binary(mix_env), do: String.to_atom(mix_env)
>>>>>>> cde673cc
end<|MERGE_RESOLUTION|>--- conflicted
+++ resolved
@@ -91,14 +91,13 @@
     ]
   end
 
-<<<<<<< HEAD
   defp dialyzer do
     [
       plt_add_apps: [:mix, :ex_unit],
       ignore_warnings: ".dialyzer_ignore.exs"
     ]
   end
-=======
+
   # Get mix env from system environment or mix library.
   @spec get_mix_env :: atom()
   defp get_mix_env, do: get_mix_env(System.get_env("MIX_ENV"))
@@ -107,5 +106,4 @@
   defp get_mix_env(nil), do: Mix.env()
 
   defp get_mix_env(mix_env) when is_binary(mix_env), do: String.to_atom(mix_env)
->>>>>>> cde673cc
 end