defmodule Bank.UsersTest do
  use Bank.DataCase, async: true

  alias Bank.Users
  alias Bank.Users.User
  alias Bank.Users.UserToken
  alias Bank.UsersFixtures
  alias Bank.UsersSessions

  @new_valid_password "New valid passw0rd!"

  describe "change_user_registration/2" do
    test "returns a changeset" do
      assert %Ecto.Changeset{} = changeset = Users.change_user_registration(%User{})
      assert changeset.required == [:roles, :password, :email]
    end

    test "allows fields to be set" do
      email = UsersFixtures.unique_user_email()
      password = UsersFixtures.valid_user_password()

      changeset =
        Users.change_user_registration(
          %User{},
          UsersFixtures.valid_user_attributes(email: email, password: password)
        )

      assert changeset.valid?
      assert get_change(changeset, :email) == email
      assert get_change(changeset, :password) == password
      assert is_nil(get_change(changeset, :hashed_password))
    end
  end

  describe "deliver_user_reset_password_instructions/2" do
    setup do
      %{user: UsersFixtures.fixture()}
<<<<<<< HEAD
    end

    test "sends token through notification", %{user: user} do
      token =
        UsersFixtures.extract_user_token(fn url ->
          Users.deliver_user_reset_password_instructions(user, url)
        end)

      {:ok, token} = Base.url_decode64(token, padding: false)
      assert user_token = Repo.get_by(UserToken, token: :crypto.hash(:sha256, token))
      assert user_token.user_id == user.id
      assert user_token.sent_to == user.email
      assert user_token.context == "reset_password"
    end
  end

  describe "get_user_by_email/1" do
    test "does not return the user if the email does not exist" do
      refute Users.get_user_by_email("unknown@example.com")
    end

    test "returns the user if the email exists" do
      %{id: id} = user = UsersFixtures.fixture()
      assert %User{id: ^id} = Users.get_user_by_email(user.email)
    end
  end

  describe "get_user_by_email_and_password/2" do
    test "does not return the user if the email does not exist" do
      refute Users.get_user_by_email_and_password("unknown@example.com", "hello world!")
    end

    test "does not return the user if the password is not valid" do
      user = UsersFixtures.fixture()
      refute Users.get_user_by_email_and_password(user.email, "invalid")
    end

    test "returns the user if the email and password are valid" do
      %{id: id} = user = UsersFixtures.fixture()

      assert %User{id: ^id} =
               Users.get_user_by_email_and_password(
                 user.email,
                 UsersFixtures.valid_user_password()
               )
    end
  end

  describe "get_user!/1" do
    test "raises if id is invalid" do
      assert_raise Ecto.NoResultsError, fn ->
        Users.get_user!(Ecto.UUID.generate())
      end
=======
>>>>>>> 6af965c1
    end

    test "returns the user with the given id" do
      %{id: id} = user = UsersFixtures.fixture()
      assert %User{id: ^id} = Users.get_user!(user.id)
    end
  end

  describe "get_user_by_reset_password_token/1" do
    setup do
      user = UsersFixtures.fixture()

      token =
        UsersFixtures.extract_user_token(fn url ->
          Users.deliver_user_reset_password_instructions(user, url)
        end)

      %{user: user, token: token}
    end

    test "returns the user with valid token", %{user: %{id: id}, token: token} do
      assert %User{id: ^id} = Users.get_user_by_reset_password_token(token)
      assert Repo.get_by(UserToken, user_id: id)
    end

    test "does not return the user with invalid token", %{user: user} do
      refute Users.get_user_by_reset_password_token("oops")
      assert Repo.get_by(UserToken, user_id: user.id)
    end

    test "does not return the user if token expired", %{user: user, token: token} do
      {1, nil} = Repo.update_all(UserToken, set: [inserted_at: ~N[2020-01-01 00:00:00]])
      refute Users.get_user_by_reset_password_token(token)
      assert Repo.get_by(UserToken, user_id: user.id)
    end
  end

  describe "inspect/2 for the User module" do
    test "does not include password" do
      refute inspect(%User{password: "123456"}) =~ "password: \"123456\""
    end
  end

  describe "reset_user_password/2" do
    setup do
      %{user: UsersFixtures.fixture()}
    end

    test "validates password", %{user: user} do
      {:error, changeset} =
        Users.reset_user_password(user, %{
          password: "not valid",
          password_confirmation: "another"
        })

      assert %{
               password: [
                 "at least one digit or punctuation character",
                 "at least one upper case character",
                 "should be at least 12 character(s)"
               ],
               password_confirmation: ["does not match password"]
             } = errors_on(changeset)
    end

    test "validates maximum values for password for security", %{user: user} do
      too_long = String.duplicate("db", 100)
      {:error, changeset} = Users.reset_user_password(user, %{password: too_long})
      assert "should be at most 72 character(s)" in errors_on(changeset).password
    end

    test "updates the password", %{user: user} do
      {:ok, updated_user} = Users.reset_user_password(user, %{password: @new_valid_password})
      assert is_nil(updated_user.password)
      assert Users.get_user_by_email_and_password(user.email, @new_valid_password)
    end

    test "deletes all tokens for the given user", %{user: user} do
      _ = UsersSessions.generate_user_session_token(user)
      {:ok, _} = Users.reset_user_password(user, %{password: @new_valid_password})
      refute Repo.get_by(UserToken, user_id: user.id)
    end
  end

  describe "register_user/1" do
    test "requires email and password to be set" do
      {:error, changeset} = Users.register_user(%{})

      assert %{
               password: ["can't be blank"],
               email: ["can't be blank"]
             } = errors_on(changeset)
    end

    test "validates email and password when given" do
      {:error, changeset} = Users.register_user(%{email: "not valid", password: "not valid"})

      assert %{
               email: ["must have the @ sign and no spaces"],
               password: [
                 "at least one digit or punctuation character",
                 "at least one upper case character",
                 "should be at least 12 character(s)"
               ]
             } = errors_on(changeset)
    end

    test "validates maximum values for email and password for security" do
      too_long = String.duplicate("db", 100)
      {:error, changeset} = Users.register_user(%{email: too_long, password: too_long})
      assert "should be at most 160 character(s)" in errors_on(changeset).email
      assert "should be at most 72 character(s)" in errors_on(changeset).password
    end

    test "validates email uniqueness" do
      %{email: email} = UsersFixtures.fixture()
      {:error, changeset} = Users.register_user(%{email: email})
      assert "has already been taken" in errors_on(changeset).email

      # Now try with the upper cased email too, to check that email case is ignored.
      {:error, changeset} = Users.register_user(%{email: String.upcase(email)})
      assert "has already been taken" in errors_on(changeset).email
    end

    test "registers users with a hashed password" do
      email = UsersFixtures.unique_user_email()

      {:ok, user} =
        [email: email]
        |> UsersFixtures.valid_user_attributes()
        |> Users.register_user()

      assert user.email == email
      assert is_binary(user.hashed_password)
      assert is_nil(user.confirmed_at)
      assert is_nil(user.password)
    end
  end

  describe "users" do
    @invalid_attrs %{roles: nil}

    test "list/0 returns all users" do
      user = UsersFixtures.fixture()
      assert Users.list() == [user]
    end

    test "update_user/2 with valid data updates the user" do
      user = UsersFixtures.fixture()
      update_attrs = %{roles: [:user]}

      assert {:ok, %User{} = user} = Users.update_user(user, update_attrs)
      assert user.roles == [:user]
    end

    test "update_user/2 with invalid data returns error changeset" do
      user = UsersFixtures.fixture()
      assert {:error, %Ecto.Changeset{}} = Users.update_user(user, @invalid_attrs)
      assert user == Users.get_user!(user.id)
    end

    test "delete_user/1 deletes the user" do
      user = UsersFixtures.fixture()
      assert {:ok, %User{}} = Users.delete_user(user)
      assert_raise Ecto.NoResultsError, fn -> Users.get_user!(user.id) end
    end

    test "change_user/1 returns a user changeset" do
      user = UsersFixtures.fixture()
      assert %Ecto.Changeset{} = Users.change_user(user)
    end
  end
end<|MERGE_RESOLUTION|>--- conflicted
+++ resolved
@@ -35,7 +35,6 @@
   describe "deliver_user_reset_password_instructions/2" do
     setup do
       %{user: UsersFixtures.fixture()}
-<<<<<<< HEAD
     end
 
     test "sends token through notification", %{user: user} do
@@ -89,8 +88,6 @@
       assert_raise Ecto.NoResultsError, fn ->
         Users.get_user!(Ecto.UUID.generate())
       end
-=======
->>>>>>> 6af965c1
     end
 
     test "returns the user with the given id" do
@@ -174,7 +171,7 @@
       refute Repo.get_by(UserToken, user_id: user.id)
     end
   end
-
+ 
   describe "register_user/1" do
     test "requires email and password to be set" do
       {:error, changeset} = Users.register_user(%{})
